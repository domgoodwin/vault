--- conflicted
+++ resolved
@@ -8,6 +8,9 @@
   // expand all attributes
   for (let prop in props) {
     let details = props[prop];
+    if (details.type === 'integer') {
+      details.type = 'number';
+    }
     let editType = details.type;
     if (details.format === 'seconds') {
       editType = 'ttl';
@@ -18,18 +21,18 @@
     attrs[prop.camelize()] = {
       editType: editType,
       type: details.type,
-      label: details['x-vault-display-name'],
-      possibleValues: details['x-vault-allowed-values'],
-      defaultValue: details['x-vault-display-value'],
     };
 
-<<<<<<< HEAD
-    if (props[prop]['x-vault-display-name']) {
-      attrs[prop.camelize()].label = props[prop]['x-vault-display-name'];
+    if (details['x-vault-display-name']) {
+      attrs[prop.camelize()].label = details['x-vault-display-name'];
     }
-=======
-    // todo: add label, possibleValues, and defaultValue only if they exist
->>>>>>> a804c2ce
+    if (details['enum']) {
+      debugger; //eslint-disable-line
+      attrs[prop.camelize()].possibleValues = details['enum'];
+    }
+    if (details['x-vault-display-value']) {
+      attrs[prop.camelize()].defaultValue = details['x-vault-display-value'];
+    }
   }
   return attrs;
 };
